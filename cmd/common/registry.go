--- conflicted
+++ resolved
@@ -297,219 +297,6 @@
 				fe,
 				filters,
 			)
-<<<<<<< HEAD
-			defer gadgetCtx.Cancel()
-
-			outputModeInfo := strings.SplitN(outputMode, "=", 2)
-			outputModeName := outputModeInfo[0]
-			outputModeParams := ""
-			if len(outputModeInfo) > 1 {
-				outputModeParams = outputModeInfo[1]
-			}
-
-			if parser == nil {
-				var transformResult func(any) ([]byte, error)
-
-				switch outputModeName {
-				default:
-					transformer, ok := gadgetDesc.(gadgets.GadgetOutputFormats)
-					if !ok {
-						return fmt.Errorf("gadget does not provide output formats")
-					}
-					formats, _ := transformer.OutputFormats()
-					if _, ok := formats[outputModeName]; !ok {
-						return fmt.Errorf("invalid output mode %q", outputModeName)
-					}
-
-					transformResult = formats[outputModeName].Transform
-				case OutputModeJSON:
-					transformResult = func(result any) ([]byte, error) {
-						r, _ := result.([]byte)
-						return r, nil
-					}
-				case OutputModeJSONPretty:
-					printEventAsJSONPrettyFn(fe)
-				case OutputModeYAML:
-					printEventAsYAMLFn(fe)
-				}
-
-				gType := gadgetDesc.Type()
-				if timeout == 0 && gType != gadgets.TypeTrace && gType != gadgets.TypeTraceIntervals {
-					gadgetCtx.Logger().Info("Running. Press Ctrl + C to finish")
-				}
-
-				// This kind of gadgets return directly the result instead of
-				// using the parser. We allow partial results, so error is only
-				// returned after handling those results.
-				results, err := runtime.RunGadget(gadgetCtx)
-
-				for node, result := range results {
-					if result.Error != nil {
-						continue
-					}
-					transformed, err := transformResult(result.Payload)
-					if err != nil {
-						gadgetCtx.Logger().Warnf("transform result for %q failed: %v", node, err)
-						continue
-					}
-					results[node].Payload = transformed
-				}
-
-				if len(results) == 1 {
-					// still need to iterate as we don't necessarily know the key
-					for _, result := range results {
-						fe.Output(string(result.Payload))
-					}
-				} else {
-					format := "%s: %s"
-					for _, result := range results {
-						// Check, whether we have a multi-line payload and adjust the output accordingly
-						if bytes.Contains(result.Payload, []byte("\n")) {
-							format = "\n---\n%s:\n%s"
-							break
-						}
-					}
-					for key, result := range results {
-						fe.Output(fmt.Sprintf(format, key, string(result.Payload)))
-					}
-				}
-
-				return err
-			}
-
-			// Add filters if requested
-			if len(filters) > 0 {
-				err = parser.SetFilters(filters)
-				if err != nil {
-					return fmt.Errorf("setting filters: %w", err)
-				}
-			}
-
-			if gadgetDesc.Type().CanSort() {
-				sortBy := gadgetParams.Get(gadgets.ParamSortBy).AsStringSlice()
-				err := parser.SetSorting(sortBy)
-				if err != nil {
-					return fmt.Errorf("setting sort order: %w", err)
-				}
-			}
-
-			formatter := parser.GetTextColumnsFormatter()
-
-			requestedStandardColumns := outputModeParams == ""
-			requestedColumns := strings.Split(outputModeParams, ",")
-
-			// If the standard columns are requested, hide columns that would be empty without specific features
-			// (bool params) enabled
-			if requestedStandardColumns {
-				var hiddenTags []string
-				if gadgetParams != nil {
-					for _, param := range *gadgetParams {
-						if param.TypeHint == params.TypeBool {
-							if !param.AsBool() {
-								hiddenTags = append(hiddenTags, "param:"+strings.ToLower(param.Key))
-							}
-						}
-					}
-				}
-				requestedColumns = parser.GetDefaultColumns(hiddenTags...)
-			}
-
-			valid, invalid := parser.VerifyColumnNames(requestedColumns)
-
-			for _, c := range invalid {
-				log.Warnf("column %q not found", c)
-			}
-
-			if err := formatter.SetShowColumns(valid); err != nil {
-				return err
-			}
-
-			parser.SetLogCallback(fe.Logf)
-
-			// Wire up callbacks before handing over to runtime depending on the output mode
-			switch outputModeName {
-			default:
-				transformer, ok := gadgetDesc.(gadgets.GadgetOutputFormats)
-				if !ok {
-					return fmt.Errorf("gadget does not provide output formats")
-				}
-				formats, _ := transformer.OutputFormats()
-				if _, ok := formats[outputModeName]; !ok {
-					return fmt.Errorf("invalid output mode %q", outputModeName)
-				}
-
-				format := formats[outputModeName]
-
-				if format.RequiresCombinedResult {
-					parser.EnableCombiner()
-				}
-
-				transformResult := format.Transform
-				parser.SetEventCallback(func(ev any) {
-					transformed, err := transformResult(ev)
-					if err != nil {
-						fe.Logf(logger.WarnLevel, "could not transform event: %v", err)
-						return
-					}
-					fe.Output(string(transformed))
-				})
-			case OutputModeColumns:
-				formatter.SetEventCallback(fe.Output)
-
-				// Enable additional output, if the gadget supports it (e.g. profile/cpu)
-				//  TODO: This can be optimized later on
-				formatter.SetEnableExtraLines(true)
-
-				parser.SetEventCallback(formatter.EventHandlerFunc())
-				if gadgetDesc.Type().IsPeriodic() {
-					// In case of periodic outputting gadgets, this is done as full table output, and we need to
-					// clear the screen for every interval, that's why we add fe.Clear here
-					parser.SetEventCallback(formatter.EventHandlerFuncArray(
-						fe.Clear,
-						func() {
-							fe.Output(formatter.FormatHeader())
-						},
-					))
-
-					// Print first header while we wait for input
-					if fe.IsTerminal() {
-						fe.Clear()
-						fe.Output(formatter.FormatHeader())
-					}
-					break
-				}
-				fe.Output(formatter.FormatHeader())
-				parser.SetEventCallback(formatter.EventHandlerFuncArray())
-			case OutputModeJSON:
-				jsonCallback := printEventAsJSONFn(fe)
-				if cjson, ok := gadgetDesc.(gadgets.GadgetJSONConverter); ok {
-					jsonCallback = cjson.JSONConverter(gadgetParams, fe)
-				}
-				parser.SetEventCallback(jsonCallback)
-			case OutputModeJSONPretty:
-				jsonPrettyCallback := printEventAsJSONPrettyFn(fe)
-				if cjson, ok := gadgetDesc.(gadgets.GadgetJSONPrettyConverter); ok {
-					jsonPrettyCallback = cjson.JSONPrettyConverter(gadgetParams, fe)
-				}
-				parser.SetEventCallback(jsonPrettyCallback)
-			case OutputModeYAML:
-				yamlCallback := printEventAsYAMLFn(fe)
-				if cyaml, ok := gadgetDesc.(gadgets.GadgetYAMLConverter); ok {
-					yamlCallback = cyaml.YAMLConverter(gadgetParams, fe)
-				}
-				parser.SetEventCallback(yamlCallback)
-			}
-
-			// Gadgets with parser don't return anything, they provide the
-			// output via the parser
-			_, err = runtime.RunGadget(gadgetCtx)
-			if err != nil {
-				return fmt.Errorf("running gadget: %w", err)
-			}
-
-			return nil
-=======
->>>>>>> 7f77fad4
 		},
 	}
 
